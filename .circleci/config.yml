version: 2.1
build_workflow: &build_workflow
  context: org-global
  filters:
    tags:
      only: /.*/

deploy_workflow: &deploy_workflow
  context: org-global
  filters:
    branches:
      ignore: /.*/
    tags:
      only: /v.*/

defaults: &defaults
  docker:
    - image: ubuntu:16.04

defaults_osx: &defaults_osx
  macos:
    xcode: "12.4.0"
  environment:
    HOMEBREW_NO_AUTO_UPDATE: 1

build: &build
  steps:
    - checkout
    - restore_cache:
        key: dl-{{ .Branch }}
    - run:
        name: Install Deps
        command: scripts/ci_install_deps.sh
    - run:
        name: Build
        command: scripts/ci_build.sh
    - store_artifacts:
        path: tests
        destination: tests
    - store_artifacts:
        path: artifacts
        destination: artifacts
    - save_cache:
        key: dl-{{ .Branch }}
        paths:
          - dl

build_osx: &build_osx
  steps:
    - checkout
    - run:
        name: Install Deps
        command: scripts/ci_install_deps.sh
    - run:
        name: Build
        command: scripts/ci_build.sh
    - store_artifacts:
        path: tests
        destination: tests
    - store_artifacts:
        path: artifacts
        destination: artifacts

jobs:
  linux_gcc_static:
    <<: *defaults
    environment:
      CIRCLE_OS_NAME: linux
      MODE: static
    <<: *build
  linux_gcc_dynamic:
    <<: *defaults
    environment:
      CIRCLE_OS_NAME: linux
      MODE: dynamic
    <<: *build
  linux_gcc_windows:
    <<: *defaults
    environment:
      CIRCLE_OS_NAME: linux
      MODE: windows
    <<: *build
  linux_gcc_raspberrypi:
    <<: *defaults
    environment:
      CIRCLE_OS_NAME: linux
      MODE: raspberrypi
    <<: *build
  linux_gcc_singlethread:
    <<: *defaults
    environment:
      CIRCLE_OS_NAME: linux
      MODE: singlethread
    <<: *build
  osx_clang_dynamic:
    <<: *defaults_osx
    environment:
      CIRCLE_OS_NAME: osx
      MODE: dynamic
    <<: *build
  osx_clang_static:
    <<: *defaults_osx
    environment:
      CIRCLE_OS_NAME: osx
      MODE: static
    <<: *build

workflows:
  version: 2
  build_deploy:
    jobs:
      - linux_gcc_static:
          <<: *build_workflow
      - linux_gcc_dynamic:
          <<: *build_workflow
      - linux_gcc_windows:
          <<: *build_workflow
      - linux_gcc_raspberrypi:
          <<: *build_workflow
      - linux_gcc_singlethread:
<<<<<<< HEAD
          <<: *build_workflow
=======
          <<: *build_workflow
      - osx_clang_dynamic:
          <<: *build_workflow
      - osx_clang_static:
          <<: *build_workflow
>>>>>>> f29b6c18
<|MERGE_RESOLUTION|>--- conflicted
+++ resolved
@@ -25,6 +25,9 @@
 
 build: &build
   steps:
+    - run:
+        name: (Hack??) Update apt-get/install Git
+        command: apt-get update && apt-get install git --yes
     - checkout
     - restore_cache:
         key: dl-{{ .Branch }}
@@ -118,12 +121,8 @@
       - linux_gcc_raspberrypi:
           <<: *build_workflow
       - linux_gcc_singlethread:
-<<<<<<< HEAD
-          <<: *build_workflow
-=======
           <<: *build_workflow
       - osx_clang_dynamic:
           <<: *build_workflow
       - osx_clang_static:
           <<: *build_workflow
->>>>>>> f29b6c18
